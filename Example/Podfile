--- conflicted
+++ resolved
@@ -4,12 +4,7 @@
 
 target 'DownloadToGo_Example' do
   pod 'DownloadToGo', :path => '..'
-<<<<<<< HEAD
-  # pod 'PlayKit'
-  pod 'PlayKit', :path => '../../playkit-ios'
-=======
-  pod 'PlayKit'	#, :path => '../../playkit-ios'
->>>>>>> bfc37864
+  pod 'PlayKit'	, :path => '../../playkit-ios'
   
   pod 'Toast-Swift'
 
