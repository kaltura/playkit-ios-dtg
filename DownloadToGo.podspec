Pod::Spec.new do |s|
  s.name             = 'DownloadToGo'
  s.version          = '0.1.1'
  s.summary          = 'A short description of DownloadToGo.'
  s.homepage         = 'https://github.com/noamtamim/DownloadToGo'
  s.license          = { :type => 'AGPLv3', :file => 'LICENSE' }
  s.author           = { 'Kaltura' => 'community@kaltura.com' }
  s.source           = { :git => 'https://github.com/kaltura/DownloadToGo.git', :tag => s.version.to_s }

  s.ios.deployment_target = '9.0'

  s.source_files = 'Sources/**/*'
  
  s.dependency 'M3U8Kit', '0.2.1'
  s.dependency 'GCDWebServer', '~> 3.3.3'
  s.dependency 'RealmSwift', '2.8.3'
<<<<<<< HEAD
  s.dependency 'XCGLogger', '5.0.1'
=======
>>>>>>> c7928d27
end<|MERGE_RESOLUTION|>--- conflicted
+++ resolved
@@ -14,8 +14,6 @@
   s.dependency 'M3U8Kit', '0.2.1'
   s.dependency 'GCDWebServer', '~> 3.3.3'
   s.dependency 'RealmSwift', '2.8.3'
-<<<<<<< HEAD
   s.dependency 'XCGLogger', '5.0.1'
-=======
->>>>>>> c7928d27
+
 end