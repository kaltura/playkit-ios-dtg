--- conflicted
+++ resolved
@@ -1,10 +1,6 @@
 Pod::Spec.new do |s|
   s.name             = 'DownloadToGo'
-<<<<<<< HEAD
-  s.version          = '3.3.0-dev'
-=======
-  s.version          = '3.3.2'
->>>>>>> bfc37864
+  s.version          = '3.4.0-dev'
   s.summary          = 'DownloadToGo -- download manager for HLS'
   s.homepage         = 'https://github.com/kaltura/playkit-ios-dtg'
   s.license          = { :type => 'AGPLv3', :file => 'LICENSE' }
