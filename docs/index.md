--- conflicted
+++ resolved
@@ -7,11 +7,6 @@
 
 Download to Go (DTG) is an iOS library that facilitates the download of HLS video assets.
 
-<<<<<<< HEAD
-## On this Page
-
-=======
->>>>>>> d323e8e3
 * TOC
 {:toc}
 
