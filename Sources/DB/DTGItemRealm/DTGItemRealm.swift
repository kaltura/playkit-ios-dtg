// ===================================================================================================
// Copyright (C) 2017 Kaltura Inc.
//
// Licensed under the AGPLv3 license, unless a different license for a 
// particular library is specified in the applicable library path.
//
// You may obtain a copy of the License at
// https://www.gnu.org/licenses/agpl-3.0.html
// ===================================================================================================


import Foundation
import RealmSwift

class TrackInfoRealm: Object {
    @objc dynamic var title: String = ""
    @objc dynamic var languageCode: String = ""
    
    convenience init(trackInfo: TrackInfo) {
        self.init()
        self.title = trackInfo.title
        self.languageCode = trackInfo.languageCode
    }
    
<<<<<<< HEAD
=======
    public override class func shouldIncludeInDefaultSchema() -> Bool { return false } 

>>>>>>> 30839c03
    func asTrackInfo() -> TrackInfo {
        return TrackInfo(languageCode: self.languageCode, title: self.title)
    }
}

class DTGItemRealm: Object, RealmObjectProtocol, PrimaryKeyable {
    
    @objc dynamic var id: String = ""
    /// The items's remote URL.
    @objc dynamic var remoteUrl: String = ""
    /// The item's current state.
    @objc dynamic var state: String = ""
    /// Estimated size of the item.
    var estimatedSize = RealmOptional<Int64>()
    /// Downloaded size in bytes.
    @objc dynamic var downloadedSize: Int64 = 0
    
    let availableTextTracks = List<TrackInfoRealm>()
    let availableAudioTracks = List<TrackInfoRealm>()
    let selectedTextTracks = List<TrackInfoRealm>()
    let selectedAudioTracks = List<TrackInfoRealm>()
    
    override static func primaryKey() -> String? {
        return "id"
    }
    
    public override class func shouldIncludeInDefaultSchema() -> Bool { return false } 
    
    var pk: String {
        return self.id
    }
    
    convenience required init(object: DownloadItem) {
        self.init()
        self.id = object.id
        self.remoteUrl = object.remoteUrl.absoluteString
        self.state = object.state.asString()
        self.estimatedSize = RealmOptional<Int64>(object.estimatedSize)
        self.downloadedSize = object.downloadedSize
        self.availableTextTracks.replaceSubrange(0..<self.availableTextTracks.count, with: object.availableTextTracks.map { TrackInfoRealm(trackInfo: $0) })
        self.availableAudioTracks.replaceSubrange(0..<self.availableAudioTracks.count, with: object.availableAudioTracks.map { TrackInfoRealm(trackInfo: $0) })
        self.selectedTextTracks.replaceSubrange(0..<self.selectedTextTracks.count, with: object.selectedTextTracks.map { TrackInfoRealm(trackInfo: $0) })
        self.selectedAudioTracks.replaceSubrange(0..<self.selectedAudioTracks.count, with: object.selectedAudioTracks.map { TrackInfoRealm(trackInfo: $0) })
    }
    
    static func initialize(with object: DownloadItem) -> DTGItemRealm {
        return DTGItemRealm(object: object)
    }
    
    func asObject() -> DownloadItem {
        let id = self.id
        let remoteUrl = URL(string: self.remoteUrl)!
        var item = DownloadItem(id: id, url: remoteUrl)
        item.state = DTGItemState(value: self.state)!
        item.estimatedSize = self.estimatedSize.value
        item.downloadedSize = self.downloadedSize
        item.availableTextTracks = self.availableTextTracks.map { $0.asTrackInfo() }
        item.availableAudioTracks = self.availableAudioTracks.map { $0.asTrackInfo() }
        item.selectedTextTracks = self.selectedTextTracks.map { $0.asTrackInfo() }
        item.selectedAudioTracks = self.selectedAudioTracks.map { $0.asTrackInfo() }
        
        return item
    }
}<|MERGE_RESOLUTION|>--- conflicted
+++ resolved
@@ -22,11 +22,8 @@
         self.languageCode = trackInfo.languageCode
     }
     
-<<<<<<< HEAD
-=======
     public override class func shouldIncludeInDefaultSchema() -> Bool { return false } 
 
->>>>>>> 30839c03
     func asTrackInfo() -> TrackInfo {
         return TrackInfo(languageCode: self.languageCode, title: self.title)
     }
