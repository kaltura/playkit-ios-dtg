--- conflicted
+++ resolved
@@ -170,11 +170,7 @@
 
         guard let realmItem = try realmItem(id) else {
             log.error("No such item \(id)")
-<<<<<<< HEAD
             return (-1, -1)
-=======
-            return (-1, -1)            
->>>>>>> e9d9527a
         }
         
         try write(getRealm()) {
@@ -221,11 +217,7 @@
     func updateItemState(id: String, newState: DTGItemState) throws -> Bool {
         guard let item = try self.realmItem(id) else {
             log.error("No such item \(id)")
-<<<<<<< HEAD
             return false
-=======
-            return false            
->>>>>>> e9d9527a
         }
         
         let oldStateStr = item.state
