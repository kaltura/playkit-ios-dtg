--- conflicted
+++ resolved
@@ -30,13 +30,9 @@
             if (oldSchemaVersion < 2) {
                 // nothing to do just detect new properties on realm item
             }
-<<<<<<< HEAD
-    })
-=======
         },
         objectTypes: [DTGItemRealm.self, TrackInfoRealm.self, DownloadItemTaskRealm.self]
     )
->>>>>>> 30839c03
 }
 
 protocol DB: class {
