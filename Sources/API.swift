// ===================================================================================================
// Copyright (C) 2017 Kaltura Inc.
//
// Licensed under the AGPLv3 license, unless a different license for a 
// particular library is specified in the applicable library path.
//
// You may obtain a copy of the License at
// https://www.gnu.org/licenses/agpl-3.0.html
// ===================================================================================================


import Foundation
import XCGLogger

/// Main entry point of the library, used to control item download and get their playback URL.
public protocol DTGContentManager: class {
    
    /// The storage path for directories and files.
    var storagePath: URL { get }
    
    /// Delegate that will receive download events.
    var delegate: ContentManagerDelegate? { get set }
    
    /// set log level for viewing logs.
    func setLogLevel(_ logLevel: LogLevel)
    
    /// Start the content manager. This also starts the playback server.
    func start(completionHandler: (() -> Void)?) throws
    
    /// Stop the content manager, including the playback server.
    func stop()
    
    /// Return all items in the specified state.
    func itemsByState(_ state: DTGItemState) throws -> [DTGItem]
    
    /// Find an existing item.
    /// - Parameter id: the item's unique id.
    /// - Returns: an item, or nil if not found.
    func itemById(_ id: String) throws -> DTGItem?
    
    /// Add a new item.
    /// - Parameters:
    ///     - id: a unique id for the new item
    ///     - url: the remote URL of the item.
    /// - Returns: the newly allocated item or nil if already exists.
    func addItem(id: String, url: URL) throws -> DTGItem?
    
    /// Load metadata for the given item id.
    /// - Attention:
    /// This method executes on the thread it is called and takes time to finish,
    /// the **best practice is to call this method from a background queue**.
    /// - Parameters:
    ///     - id: the item's unique id.
    ///     - preferredVideoBitrate: video bitrate to download
    /// - Throws: DTGError.itemNotFound
    /// - Note: use `loadItemMetadata(id:options:)` for more control on downloaded tracks.
    func loadItemMetadata(id: String, preferredVideoBitrate: Int?) throws
    
    /// Load metadata for the given item id with media selection options.
    /// - Attention:
    /// This method executes on the thread it is called and takes time to finish,
    /// the **best practice is to call this method from a background queue**.
    /// - Parameters:
    ///     - id: the item's unique id.
    ///     - options: track selection options
    /// - Throws: DTGError.itemNotFound
    func loadItemMetadata(id: String, options: DTGSelectionOptions?) throws
    
    /// Start or resume item download.
    /// - Throws: DTGError.itemNotFound
    func startItem(id: String) throws
    
    /// Start items download in specified states.
    /// can be used to resume inProgress (after force quit) / interrupted / paused items, can use multiple selection or just one.
    ///
    /// ````
    /// try startItems(inStates: .inProgress)
    /// // or like this:
    /// try startItems(inStates: .inProgress, .paused)
    /// ````
    ///
    /// - Parameter states: The states to start.
    func startItems(inStates states: DTGItemStartableState...) throws
    
    /// Pause downloading an item.
    /// - Throws: DTGError.itemNotFound
    func pauseItem(id: String) throws
    
    /// Remove an existing item from storage, deleting all related files.
    /// - Throws: DTGError.itemNotFound
    func removeItem(id: String) throws
    
    /// Get a playable URL for an item.
    /// - Returns: a playback URL, or nil.
    /// - Throws: DTGError.itemNotFound
    func itemPlaybackUrl(id: String) throws -> URL?
    
    
    /// Handles events of a background session waiting to be processed.
    ///
    /// - Parameters:
    ///   - identifier: The background url session identifier.
    ///   - completionHandler: the completionHandler to call when finished handling the events.
    func handleEventsForBackgroundURLSession(identifier: String, completionHandler: @escaping () -> Void)
    
    /// handles all the setup needed by the content manager, must be called on AppDelegate in:
    ///
    /// ```func application(_ application: UIApplication, didFinishLaunchingWithOptions launchOptions: [UIApplicationLaunchOptionsKey: Any]?) -> Bool```
    func setup() throws
    
    /// Set the default audio bitrate for size-estimation purposes. Defaults to 64000.
    func setDefaultAudioBitrateEstimation(bitrate: Int)
    
    func setManifestRequestAdapter(adapter: DTGRequestParamsAdapter)
    func setChunksRequestAdapter(adapter: DTGRequestParamsAdapter)
}


extension DTGContentManager {
    public func setLogLevel(_ logLevel: LogLevel) {
        log.outputLevel = logLevel.asXCGLoggerLevel()
    }
}

/// Delegate that will receive download events.
public protocol ContentManagerDelegate: class {
    /// Some data was downloaded for the item. 
    func item(id: String, didDownloadData totalBytesDownloaded: Int64, totalBytesEstimated: Int64?)
    
    /// Item has changed state. in case state will be failed, the error will be provided (interupted state could also provide error).
    func item(id: String, didChangeToState newState: DTGItemState, error: Error?)
    
    /// The state of the internal web server has changed.
    func serverDidChangeState(_ state: DTGServerState)
}

// Default implementation of serverDidChangeState() to make it optional.
public extension ContentManagerDelegate {
    func serverDidChangeState(_ state: DTGServerState) {}
}

/// A downloadable item.
public protocol DTGItem {
    /// The item's unique id.
    var id: String { get }
    
    /// The items's remote URL.
    var remoteUrl: URL { get }
    
    /// The item's current state.
    var state: DTGItemState { get }
    
    /// Estimated size of the item.
    var estimatedSize: Int64? { get }
    
    /// Downloaded size in bytes.
    var downloadedSize: Int64 { get }
        
    /// The selected text tracks for download (when download finishes this represents the downloaded tracks)
    var selectedTextTracks: [TrackInfo] { get }
    
    /// The selected audio tracks for download (when download finishes this represents the downloaded tracks)
    var selectedAudioTracks: [TrackInfo] { get }
}

/// Information about a Video track.
public protocol DTGVideoTrack {
    /// Width in pixels.
    var width: Int? { get }
    
    /// Height in pixels.
    var height: Int? { get }
    
    /// Bitrate.
    var bitrate: Int { get }
}

/// `DTGItemStartableState` represents startable states
public enum DTGItemStartableState {
    case inProgress, paused, interrupted
}

/// Item state.
public enum DTGItemState: Int, CaseIterable {
    /// Item was just added, no metadata is available except for the id and the URL.
    case new
    
    /// Item's metadata was loaded. Tracks information is available.
    case metadataLoaded
    
    /// Item download is in progress.
    case inProgress
    
    /// Item is paused by the app/user.
    case paused
    
    /// Item has finished downloading and processing.
    case completed
    
    /// Item download has failed (fatal error cannot use this item again).
    case failed
    
    /// Item download was interrupted (can be caused by error that we can recover from)
    /// 
    /// For example: when we can call start item again after this state.
    case interrupted
    
    /// Item is removed. This is only a temporary state, as the item is actually removed.
    case removed
    
    /// Item had a failure related to db access.
    /// If this state is sent make sure to save the id of the item to later try again.
    ///
    /// - Attention:
    /// It is important to keep this state seperatly because usually this will happen in a rare case
    /// where the device is out of storage and actions can't be made,
    /// meaning we cannot update item progress and its real state will be the last state that is was,
    /// for example for an item in the middle of a download that last state will be "in progress".
    /// if the storage will be available again we recommand removing the item and starting it again.
    case dbFailure
    
    init?(value: String) {
        switch value {
        case DTGItemState.new.asString(): self = .new
        case DTGItemState.metadataLoaded.asString(): self = .metadataLoaded
        case DTGItemState.inProgress.asString(): self = .inProgress
        case DTGItemState.paused.asString(): self = .paused
        case DTGItemState.completed.asString(): self = .completed
        case DTGItemState.failed.asString(): self = .failed
        case DTGItemState.interrupted.asString(): self = .interrupted
        case DTGItemState.removed.asString(): self = .removed
        case DTGItemState.dbFailure.asString(): self = .dbFailure
        default: return nil
        }
    }
    
    public func asString() -> String {
        switch self {
        case .new: return "new"
        case .metadataLoaded: return "metadataLoaded"
        case .inProgress: return "inProgress"
        case .paused: return "paused"
        case .completed: return "completed"
        case .failed: return "failed"
        case .interrupted: return "interrupted"
        case .removed: return "removed"
        case .dbFailure: return "dbFailure"
        }
    }
}

public enum LogLevel {
    case verbose
    case debug
    case info
    case warning
    case error
    
    func asXCGLoggerLevel() -> XCGLogger.Level {
        switch self {
        case .verbose: return .verbose
        case .debug: return .debug
        case .info: return .info
        case .warning: return .warning
        case .error: return .error
        }
    }
}

<<<<<<< HEAD
/// The state of the internal web server.
public enum DTGServerState {
    /// Server is started and accepting connections.
    case started(serverUrl: URL?)
    
    /// Server is stopped.
    case stopped
    
    /// Server is handling requests.
    case connected(serverUrl: URL?)
    
    /// Server has finished handling requests (back to idle).
    case disconnected(serverUrl: URL?)
=======
public typealias DTGRequestParams = (url: URL, headers: [String:String])
public protocol DTGRequestParamsAdapter: class {
    func adapt(_ params: DTGRequestParams) -> DTGRequestParams
>>>>>>> d77d18ff
}<|MERGE_RESOLUTION|>--- conflicted
+++ resolved
@@ -267,7 +267,12 @@
     }
 }
 
-<<<<<<< HEAD
+public typealias DTGRequestParams = (url: URL, headers: [String:String])
+
+public protocol DTGRequestParamsAdapter: class {
+    func adapt(_ params: DTGRequestParams) -> DTGRequestParams
+}
+
 /// The state of the internal web server.
 public enum DTGServerState {
     /// Server is started and accepting connections.
@@ -281,9 +286,4 @@
     
     /// Server has finished handling requests (back to idle).
     case disconnected(serverUrl: URL?)
-=======
-public typealias DTGRequestParams = (url: URL, headers: [String:String])
-public protocol DTGRequestParamsAdapter: class {
-    func adapt(_ params: DTGRequestParams) -> DTGRequestParams
->>>>>>> d77d18ff
 }