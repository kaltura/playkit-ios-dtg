--- conflicted
+++ resolved
@@ -13,11 +13,8 @@
 import GCDWebServer
 import XCGLogger
 
-<<<<<<< HEAD
 let log = XCGLogger.default
 
-=======
->>>>>>> c7928d27
 /************************************************************/
 // MARK: - DTGTrackType
 /************************************************************/
@@ -86,7 +83,6 @@
 /************************************************************/
 
 class DTGFilePaths {
-<<<<<<< HEAD
     
     private static let mainDirName = "KalturaDTG"
     private static let itemsDirName = "items"
@@ -97,16 +93,6 @@
     }()
     
     static var storagePath = DTGFilePaths.defaultStoragePath
-=======
-    
-    static let mainDirName = "KalturaDTG"
-    static let itemsDirName = "items"
-    
-    static let defaultStoragePath: URL = {
-        let libraryDir = try! FileManager.default.url(for: .libraryDirectory, in: .userDomainMask, appropriateFor: nil, create: false)
-        return URL(string: libraryDir.appendingPathComponent(mainDirName, isDirectory: true).absoluteString, relativeTo: libraryDir)!
-    }()
->>>>>>> c7928d27
     
     class var itemsDirUrl: URL {
         return ContentManager.shared.storagePath.appendingPathComponent(itemsDirName, isDirectory: true)
@@ -125,7 +111,6 @@
     /// shared singleton object
     public static let shared: ContentManagerProtocol = ContentManager()
     private override init() {
-<<<<<<< HEAD
         self.db = RealmDB(dispatchQueue: dispatch)
         super.init()
         #if DEBUG
@@ -135,16 +120,10 @@
         #endif
         log.setup(level: logLevel, showLevel: true, showFileNames: true, showLineNumbers: true, showDate: true)
         log.debug("*** ContentManager ***")
-=======
-        super.init()
-        self.db.delegate = self
-        print("*** ContentManager ***")
->>>>>>> c7928d27
     }
     
     public weak var delegate: DTGItemDelegate?
 
-<<<<<<< HEAD
     public var storagePath: URL {
         get {
             return DTGFilePaths.storagePath
@@ -153,34 +132,22 @@
             DTGFilePaths.storagePath = newValue
         }
     }
-=======
-    public lazy var storagePath = DTGFilePaths.defaultStoragePath
->>>>>>> c7928d27
     
     var started = false
     var server = GCDWebServer()!
     var serverUrl: URL? {
         return server.isRunning ? server.serverURL : nil
     }
-<<<<<<< HEAD
-=======
-      
-    // db interface instance
-    let db: DB = RealmDB()
->>>>>>> c7928d27
     
     /// Dispatch queue to handle all actions on a background queue to make sure not block main.
     fileprivate let dispatch = DispatchQueue(label: "com.kaltura.dtg.content-manager")
     
-<<<<<<< HEAD
     // db interface instance
     let db: DB
     
     // Map of item id and the related downloader
     fileprivate var downloaders = [String: Downloader]()
     
-=======
->>>>>>> c7928d27
     public func start() throws {
         if started {
             return
@@ -225,31 +192,20 @@
         }
         
         let item = DownloadItem(id: id, url: url)
-<<<<<<< HEAD
         self.update(item: item)
-=======
-        db.update(item: item)
->>>>>>> c7928d27
 
         return item
     }
 
-<<<<<<< HEAD
     public func loadItemMetadata(id: String, preferredVideoBitrate: Int?) throws {
         
         var item = try findItemOrThrow(id)
-=======
-    public func loadItemMetadata(id: String, preferredVideoBitrate: Int?, callback: @escaping (DTGItem?, DTGVideoTrack?, Error?) -> Void) {
-        
-        guard var item = self.db.item(byId: id) else { return }
->>>>>>> c7928d27
         
         let localizer = HLSLocalizer(id: id, url: item.remoteUrl, preferredVideoBitrate: preferredVideoBitrate)
         
         DispatchQueue.global().async {
             do {
                 try localizer.loadMetadata()
-<<<<<<< HEAD
                 try localizer.saveLocalFiles()
                 // when localizer finished add the tasks and update the item
                 self.db.set(tasks: localizer.tasks)
@@ -258,17 +214,6 @@
                 self.update(item: item)
             } catch {
                 self.update(itemState: .failed, byId: id, error: error)
-=======
-                self.db.set(tasks: localizer.tasks)
-                item.state = .metadataLoaded
-                item.estimatedSize = localizer.estimatedSize
-                self.db.update(item: item)
-                try localizer.saveLocalFiles()
-                callback(item, localizer.videoTrack, nil)
-            } catch {
-                self.db.update(itemState: .failed, byId: id)
-                callback(nil, nil, error)
->>>>>>> c7928d27
             }
         }
     }
@@ -278,22 +223,14 @@
         let item = try findItemOrThrow(id)
         
         // for item to start downloading state must be metadataLoaded/paused or inProgress + no active downloader for the selected id.
-<<<<<<< HEAD
         guard item.state == .metadataLoaded || item.state == .paused || item.state == .interrupted || (item.state == .inProgress && self.downloaders[id] == nil) else {
-=======
-        guard item.state == .metadataLoaded || item.state == .paused || (item.state == .inProgress && self.downloaders[id] == nil) else {
->>>>>>> c7928d27
             throw DTGError.invalidState(itemId: id)
         }
         
         // make sure we have tasks to perform
         let tasks = db.tasks(forItemId: id)
         guard tasks.count > 0 else {
-<<<<<<< HEAD
             log.warning("no tasks for this id")
-=======
-            print("error: no tasks for this id")
->>>>>>> c7928d27
             return
         }
         
@@ -302,11 +239,7 @@
         self.downloaders[id] = downloader
         try downloader.start()
         
-<<<<<<< HEAD
         self.update(itemState: .inProgress, byId: id)
-=======
-        db.update(itemState: .inProgress, byId: id)
->>>>>>> c7928d27
     }
 
     public func pauseItem(id: String) throws {
@@ -338,11 +271,7 @@
         db.removeItem(byId: id)
         
         // notify delegate
-<<<<<<< HEAD
         self.delegate?.item(id: id, didChangeToState: .removed, error: nil)
-=======
-        self.delegate?.item(id: id, didChangeToState: .removed)
->>>>>>> c7928d27
     }
 
     public func itemPlaybackUrl(id: String) throws -> URL? {
@@ -367,36 +296,20 @@
     
     func downloader(_ downloader: Downloader, didProgress bytesWritten: Int64) {
         guard var item = self.db.item(byId: downloader.dtgItemId) else {
-<<<<<<< HEAD
             log.warning("no item for request id")
             return
         }
         item.downloadedSize += bytesWritten
         self.update(item: item)
-=======
-            print("error: no item for request id")
-            return
-        }
-        item.downloadedSize += bytesWritten
-        self.db.update(item: item)
->>>>>>> c7928d27
         self.delegate?.item(id: downloader.dtgItemId, didDownloadData: item.downloadedSize, totalBytesEstimated: item.estimatedSize)
     }
     
     func downloader(_ downloader: Downloader, didPauseDownloadTasks tasks: [DownloadItemTask]) {
-<<<<<<< HEAD
         log.debug("downloading paused")
         // save pasued tasks to db
         self.db.update(tasks)
         // update state
         self.update(itemState: .paused, byId: downloader.dtgItemId)
-=======
-        print("downloading paused")
-        // save pasued tasks to db
-        self.db.update(tasks)
-        // update state
-        self.db.update(itemState: .paused, byId: downloader.dtgItemId)
->>>>>>> c7928d27
         self.downloaders[downloader.dtgItemId] = nil
     }
     
@@ -415,21 +328,13 @@
     func downloader(_ downloader: Downloader, didChangeToState newState: DownloaderState) {
         log.debug("downloader state: \(newState.rawValue)")
         if newState == .idle {
-<<<<<<< HEAD
             self.update(itemState: .completed, byId: downloader.dtgItemId)
-=======
-            // TODO:
-            // make sure all handlng has been done, 
-            // DB and whatever before letting to app know the download was finished and now playable
-            self.db.update(itemState: .completed, byId: downloader.dtgItemId)
->>>>>>> c7928d27
             // remove the downloader, no longer needed
             self.downloaders[downloader.dtgItemId] = nil
         }
     }
     
     func downloader(_ downloader: Downloader, didFailWithError error: Error) {
-<<<<<<< HEAD
         switch error {
         case DownloaderError.http(let statusCode, let rootError):
             if statusCode >= 500 {
@@ -439,7 +344,6 @@
             }
         default: self.update(itemState: .interrupted, byId: downloader.dtgItemId, error: error)
         }
-        
     }
 }
 
@@ -465,29 +369,6 @@
             self.delegate?.item(id: id, didChangeToState: itemState, error: error)
         }
     }
-=======
-        self.delegate?.item(id: downloader.dtgItemId, didFailWithError: error)
-    }
-}
-
-/************************************************************/
-// MARK: - DBDelegate
-/************************************************************/
-
-extension ContentManager: DBDelegate {
-    
-    func db(_ db: DB, didUpdateItemState newState: DTGItemState, forItemId id: String) {
-        // update state change to the item delegate
-        self.delegate?.item(id: id , didChangeToState: newState)
-    }
-}
-
-/************************************************************/
-// MARK: - Private Implementation
-/************************************************************/
-
-extension ContentManager {
->>>>>>> c7928d27
     
     @discardableResult
     fileprivate func findItemOrThrow(_ id: String) throws -> DownloadItem {
